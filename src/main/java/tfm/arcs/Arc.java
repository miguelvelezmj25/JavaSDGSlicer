--- conflicted
+++ resolved
@@ -16,19 +16,7 @@
 
     }
 
-<<<<<<< HEAD
     /** @see tfm.arcs.cfg.ControlFlowArc */
-    public abstract boolean isControlFlowArrow();
-
-    /** @see tfm.arcs.cfg.ControlFlowArc.NonExecutable */
-    public abstract boolean isExecutableControlFlowArrow();
-
-    /** @see tfm.arcs.pdg.ControlDependencyArc */
-    public abstract boolean isControlDependencyArrow();
-
-    /** @see tfm.arcs.pdg.DataDependencyArc */
-    public abstract boolean isDataDependencyArrow();
-=======
     public final boolean isControlFlowArc() {
         return this instanceof ControlFlowArc;
     }
@@ -39,10 +27,16 @@
         throw new UnsupportedOperationException("Not a ControlFlowArc");
     }
 
+    /** @see tfm.arcs.cfg.ControlFlowArc.NonExecutable */
+    public final boolean isExecutableControlFlowArc() {
+        return this instanceof ControlFlowArc &&
+                !(this instanceof ControlFlowArc.NonExecutable);
+    }
+
+    /** @see tfm.arcs.pdg.ControlDependencyArc */
     public final boolean isControlDependencyArc() {
         return this instanceof ControlDependencyArc;
     }
->>>>>>> 2b465f8d
 
     public final ControlDependencyArc asControlDependencyArc() {
         if (isControlDependencyArc())
@@ -50,15 +44,10 @@
         throw new UnsupportedOperationException("Not a ControlDependencyArc");
     }
 
-<<<<<<< HEAD
-    public String toGraphvizRepresentation() {
-        GraphNode<?> from = (GraphNode<?>) getFrom();
-        GraphNode<?> to = (GraphNode<?>) getTo();
-=======
+    /** @see tfm.arcs.pdg.DataDependencyArc */
     public final boolean isDataDependencyArc() {
         return this instanceof DataDependencyArc;
     }
->>>>>>> 2b465f8d
 
     public final DataDependencyArc asDataDependencyArc() {
         if (isDataDependencyArc())
@@ -92,21 +81,8 @@
                 Objects.equals(getTarget(), ((Arc) o).getTarget());
     }
 
-<<<<<<< HEAD
-        Arc<?> arc = (Arc<?>) o;
-
-        GraphNode<?> from = (GraphNode<?>) arc.getFrom();
-        GraphNode<?> from2 = (GraphNode<?>) getFrom();
-        GraphNode<?> to = (GraphNode<?>) getTo();
-        GraphNode<?> to2 = (GraphNode<?>) arc.getTo();
-
-        return Objects.equals(arc.getData(), getData()) &&
-                Objects.equals(from.getId(), from2.getId()) &&
-                Objects.equals(to.getId(), to2.getId());
-=======
     @Override
     public int hashCode() {
         return Objects.hash(getClass(), getSource(), getTarget());
->>>>>>> 2b465f8d
     }
 }