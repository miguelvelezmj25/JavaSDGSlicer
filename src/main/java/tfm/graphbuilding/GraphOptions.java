--- conflicted
+++ resolved
@@ -1,13 +1,13 @@
 package tfm.graphbuilding;
 
+import com.github.javaparser.ast.CompilationUnit;
 import com.github.javaparser.ast.Node;
+import com.github.javaparser.ast.NodeList;
+import com.github.javaparser.ast.body.MethodDeclaration;
 import tfm.graphs.CFG;
 import tfm.graphs.Graph;
 import tfm.graphs.PDG;
 import tfm.graphs.SDG;
-import tfm.visitors.cfg.CFGBuilder;
-import tfm.visitors.pdg.PDGBuilder;
-import tfm.visitors.sdg.SDGBuilder;
 
 public abstract class GraphOptions<G extends Graph> {
     public abstract G empty();
@@ -32,7 +32,12 @@
 
     @Override
     protected void buildGraphWithSpecificVisitor(CFG emptyGraph, Node node) {
-        node.accept(new CFGBuilder(emptyGraph), null);
+        if (node instanceof MethodDeclaration) {
+            emptyGraph.build((MethodDeclaration) node);
+        } else {
+            for (Node n : node.getChildNodes())
+                buildGraphWithSpecificVisitor(emptyGraph, n);
+        }
     }
 }
 
@@ -45,11 +50,12 @@
 
     @Override
     protected void buildGraphWithSpecificVisitor(PDG emptyGraph, Node node) {
-<<<<<<< HEAD
-        node.accept(new PDGBuilder(emptyGraph), emptyGraph.getRootNode());
-=======
-        node.accept(new PDGBuilder(emptyGraph), null);
->>>>>>> 2b465f8d
+        if (node instanceof MethodDeclaration) {
+            emptyGraph.build((MethodDeclaration) node);
+        } else {
+            for (Node n : node.getChildNodes())
+                buildGraphWithSpecificVisitor(emptyGraph, n);
+        }
     }
 }
 
@@ -62,6 +68,9 @@
 
     @Override
     protected void buildGraphWithSpecificVisitor(SDG emptyGraph, Node node) {
-        node.accept(new SDGBuilder(emptyGraph), null);
+        if (node instanceof CompilationUnit)
+            emptyGraph.build(new NodeList<>(((CompilationUnit) node)));
+        else
+            throw new IllegalStateException("The node needs to be a CompilationUnit");
     }
 }